--- conflicted
+++ resolved
@@ -21,14 +21,11 @@
         `@aws-sdk/client-imagebuilder@${sdkVersion}`,
         `@aws-sdk/client-cloudformation@${sdkVersion}`,
         `@aws-sdk/client-s3@${sdkVersion}`,
-<<<<<<< HEAD
         `@aws-sdk/s3-request-presigner@${sdkVersion}`,
         `@aws-sdk/client-sts@${sdkVersion}`,
         `@aws-sdk/credential-provider-node@${sdkVersion}`,
         `@aws-crypto/sha256-js@5.2.0`,
-=======
         `@aws-sdk/client-ec2@${sdkVersion}`,
->>>>>>> a6d9f64a
         '@codegenie/serverless-express@4.16.0',
         '@smithy/signature-v4@5.0.1',
         '@smithy/types@^3.7.2',
