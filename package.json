{
  "name": "@cdklabs/cdk-proserve-lib",
  "description": "AWS CDK library containing constructs, aspects, and patterns.",
  "repository": {
    "type": "git",
    "url": "https://github.com/cdklabs/cdk-proserve-lib.git"
  },
  "scripts": {
    "build": "npx projen build",
    "build:compile": "npx projen build:compile",
    "bump": "npx projen bump",
    "bundle": "npx projen bundle",
    "clean": "npx projen clean",
    "clobber": "npx projen clobber",
    "compat": "npx projen compat",
    "compile": "npx projen compile",
    "compile:lambda": "npx projen compile:lambda",
    "default": "npx projen default",
    "docgen": "npx projen docgen",
    "eject": "npx projen eject",
    "eslint": "npx projen eslint",
    "generate": "npx projen generate",
    "integ": "npx projen integ",
    "integ:update": "npx projen integ:update",
    "package": "npx projen package",
    "package-all": "npx projen package-all",
    "package:dotnet": "npx projen package:dotnet",
    "package:go": "npx projen package:go",
    "package:java": "npx projen package:java",
    "package:js": "npx projen package:js",
    "package:python": "npx projen package:python",
    "post-compile": "npx projen post-compile",
    "post-upgrade": "npx projen post-upgrade",
    "pre-compile": "npx projen pre-compile",
    "release": "npx projen release",
    "rosetta:extract": "npx projen rosetta:extract",
    "test": "npx projen test",
    "test:watch": "npx projen test:watch",
    "unbump": "npx projen unbump",
    "update:readme": "npx projen update:readme",
    "upgrade": "npx projen upgrade",
    "upgrade-cdklabs-projen-project-types": "npx projen upgrade-cdklabs-projen-project-types",
    "upgrade-dev-deps": "npx projen upgrade-dev-deps",
    "watch": "npx projen watch",
    "projen": "npx projen",
    "prepare": "husky"
  },
  "author": {
    "name": "Amazon Web Services",
    "email": "aws-cdk-dev@amazon.com",
    "organization": true
  },
  "devDependencies": {
    "@aws-cdk/integ-runner": "latest",
    "@aws-cdk/integ-tests-alpha": "latest",
    "@aws-sdk/client-cloudformation": "3.600.0",
    "@aws-sdk/client-dynamodb": "3.600.0",
<<<<<<< HEAD
    "@aws-sdk/client-ec2": "3.600.0",
=======
    "@aws-sdk/client-ec2": "^3.764.0",
>>>>>>> 3d2864ee
    "@aws-sdk/client-iam": "3.600.0",
    "@aws-sdk/client-imagebuilder": "3.600.0",
    "@aws-sdk/client-opensearch": "3.600.0",
    "@aws-sdk/client-pricing": "^3.758.0",
    "@aws-sdk/client-s3": "3.600.0",
    "@aws-sdk/client-secrets-manager": "3.600.0",
    "@aws-sdk/client-ssm": "3.600.0",
    "@aws-sdk/client-wafv2": "^3.763.0",
    "@aws-sdk/lib-dynamodb": "3.600.0",
    "@codegenie/serverless-express": "4.16.0",
    "@smithy/types": "^3.7.2",
    "@smithy/util-stream-node": "4.0.2",
    "@types/aws-lambda": "8.10.141",
    "@types/express": "5.0.0",
    "@types/glob": "^8.1.0",
    "@types/jest": "^29.5.14",
    "@types/mime": "3.0.0",
    "@types/morgan": "1.9.9",
    "@types/node": "^18",
    "@types/supertest": "^6.0.2",
    "@types/uuid": "^10.0.0",
    "@typescript-eslint/eslint-plugin": "^8",
    "@typescript-eslint/parser": "^8",
    "aws-cdk-lib": "2.177.0",
    "aws-sdk-client-mock": "^4.1.0",
    "aws-sdk-client-mock-jest": "^4.1.0",
    "axios": "1.7.7",
    "cdk-nag": "2.34.0",
    "cdklabs-projen-project-types": "^0.1.230",
    "cloudform-types": "^7.5.0",
    "commit-and-tag-version": "^12",
    "constructs": "10.0.5",
    "esbuild": "^0.25.0",
    "eslint": "^9",
    "eslint-config-prettier": "^9.1.0",
    "eslint-import-resolver-typescript": "^3.8.3",
    "eslint-plugin-import": "^2.31.0",
    "eslint-plugin-prettier": "^5.2.3",
    "express": "5.0.1",
    "express-async-handler": "1.2.0",
    "glob": "^7.2.3",
    "husky": "^9.1.7",
    "jest": "^29.7.0",
    "jest-junit": "^16",
    "jsii": "~5.7",
    "jsii-diff": "^1.108.0",
    "jsii-docgen": "^10.5.0",
    "jsii-pacmak": "^1.108.0",
    "jsii-rosetta": "^5.7.8",
    "lint-staged": "^15.4.3",
    "mime": "3.0.0",
    "morgan": "1.10.0",
    "prettier": "^3.5.3",
    "projen": "^0.91.11",
    "supertest": "^7.0.0",
    "ts-jest": "^29.2.6",
    "ts-node": "^10.9.2",
    "typescript": "^5.8.2",
    "uuid": "11.0.3"
  },
  "peerDependencies": {
    "aws-cdk-lib": "^2.177.0",
    "constructs": "^10.0.5"
  },
  "resolutions": {
    "cross-spawn": "^7.0.5"
  },
  "keywords": [
    "aws",
    "aws-cdk",
    "awscdk",
    "cdk"
  ],
  "engines": {
    "node": ">= 18.12.0"
  },
  "main": "index.js",
  "license": "Apache-2.0",
  "publishConfig": {
    "access": "public"
  },
  "version": "0.0.0",
  "jest": {
    "coverageProvider": "v8",
    "testMatch": [
      "<rootDir>/@(src|test)/**/*(*.)@(spec|test).ts?(x)",
      "<rootDir>/@(src|test)/**/__tests__/**/*.ts?(x)",
      "<rootDir>/@(projenrc)/**/*(*.)@(spec|test).ts?(x)",
      "<rootDir>/@(projenrc)/**/__tests__/**/*.ts?(x)"
    ],
    "clearMocks": true,
    "collectCoverage": true,
    "coverageReporters": [
      "json",
      "lcov",
      "clover",
      "cobertura",
      "text"
    ],
    "coverageDirectory": "coverage",
    "coveragePathIgnorePatterns": [
      "/node_modules/",
      "utilities",
      "<rootDir>/test/(.+/)?fixtures/"
    ],
    "testPathIgnorePatterns": [
      "/node_modules/",
      "utilities",
      "<rootDir>/test/(.+/)?fixtures/"
    ],
    "watchPathIgnorePatterns": [
      "/node_modules/"
    ],
    "reporters": [
      "default",
      [
        "jest-junit",
        {
          "outputDirectory": "test-reports"
        }
      ]
    ],
    "transform": {
      "^.+\\.[t]sx?$": [
        "ts-jest",
        {
          "tsconfig": "tsconfig.dev.json"
        }
      ]
    }
  },
  "types": "lib/index.d.ts",
  "stability": "experimental",
  "jsii": {
    "outdir": "dist",
    "targets": {
      "java": {
        "package": "io.github.cdklabs.cdk.proserve.lib",
        "maven": {
          "groupId": "io.github.cdklabs",
          "artifactId": "cdk-proserve-lib"
        }
      },
      "python": {
        "distName": "cdklabs.cdk-proserve-lib",
        "module": "cdklabs.cdk_proserve_lib"
      },
      "dotnet": {
        "namespace": "Cdklabs.CdkProserveLib",
        "packageId": "Cdklabs.CdkProserveLib"
      },
      "go": {
        "moduleName": "github.com/cdklabs/cdk-proserve-lib-go"
      }
    },
    "tsc": {
      "outDir": "lib",
      "rootDir": "src"
    }
  },
  "lint-staged": {
    "**/*": [
      "prettier --write --ignore-unknown"
    ]
  },
  "exports": {
    ".": "./index.js",
    "./aspects": "./aspects/index.js",
    "./constructs": "./constructs/index.js",
    "./patterns": "./patterns/index.js",
    "./types": "./types/index.js"
  },
  "files": [
    "API.md",
    "lib/index.js",
    "lib/index.d.ts",
    "lib/aspects/**/*",
    "lib/common/**/*",
    "lib/constructs/**/*",
    "lib/patterns/**/*",
    "lib/types/**/*",
    "lib/tsconfig.tsbuildinfo",
    ".jsii",
    ".jsii.gz"
  ],
  "packageManager": "yarn@1.22.19+sha1.4ba7fc5c6e704fce2066ecbfb0b0d8976fe62447",
  "//": "~~ Generated by projen. To modify, edit .projenrc.ts and run \"npx projen\"."
}<|MERGE_RESOLUTION|>--- conflicted
+++ resolved
@@ -55,11 +55,7 @@
     "@aws-cdk/integ-tests-alpha": "latest",
     "@aws-sdk/client-cloudformation": "3.600.0",
     "@aws-sdk/client-dynamodb": "3.600.0",
-<<<<<<< HEAD
     "@aws-sdk/client-ec2": "3.600.0",
-=======
-    "@aws-sdk/client-ec2": "^3.764.0",
->>>>>>> 3d2864ee
     "@aws-sdk/client-iam": "3.600.0",
     "@aws-sdk/client-imagebuilder": "3.600.0",
     "@aws-sdk/client-opensearch": "3.600.0",
