{
  "name": "@cdklabs/cdk-proserve-lib",
  "description": "AWS CDK library containing constructs, aspects, and patterns.",
  "repository": {
    "type": "git",
    "url": "https://github.com/cdklabs/cdk-proserve-lib.git"
  },
  "scripts": {
    "build": "npx projen build",
    "build:compile": "npx projen build:compile",
    "bump": "npx projen bump",
    "bundle": "npx projen bundle",
    "clean": "npx projen clean",
    "clobber": "npx projen clobber",
    "compat": "npx projen compat",
    "compile": "npx projen compile",
    "compile:lambda": "npx projen compile:lambda",
    "default": "npx projen default",
    "docgen": "npx projen docgen",
    "eject": "npx projen eject",
    "eslint": "npx projen eslint",
    "generate": "npx projen generate",
    "integ": "npx projen integ",
    "integ:update": "npx projen integ:update",
    "package": "npx projen package",
    "package-all": "npx projen package-all",
    "package:dotnet": "npx projen package:dotnet",
    "package:go": "npx projen package:go",
    "package:java": "npx projen package:java",
    "package:js": "npx projen package:js",
    "package:python": "npx projen package:python",
    "post-compile": "npx projen post-compile",
    "post-upgrade": "npx projen post-upgrade",
    "pre-compile": "npx projen pre-compile",
    "release": "npx projen release",
    "rosetta:extract": "npx projen rosetta:extract",
    "test": "npx projen test",
    "test:watch": "npx projen test:watch",
    "test:watch:nocov": "npx projen test:watch:nocov",
    "unbump": "npx projen unbump",
    "update:readme": "npx projen update:readme",
    "upgrade": "npx projen upgrade",
    "upgrade-cdklabs-projen-project-types": "npx projen upgrade-cdklabs-projen-project-types",
    "upgrade-dev-deps": "npx projen upgrade-dev-deps",
    "watch": "npx projen watch",
    "projen": "npx projen",
    "prepare": "husky"
  },
  "author": {
    "name": "Amazon Web Services",
    "email": "aws-cdk-dev@amazon.com",
    "organization": true
  },
  "devDependencies": {
    "@aws-cdk/integ-runner": "latest",
    "@aws-cdk/integ-tests-alpha": "latest",
    "@aws-crypto/sha256-js": "5.2.0",
    "@aws-sdk/client-cloudformation": "3.600.0",
    "@aws-sdk/client-dynamodb": "3.600.0",
    "@aws-sdk/client-ec2": "3.600.0",
    "@aws-sdk/client-iam": "3.600.0",
    "@aws-sdk/client-imagebuilder": "3.600.0",
    "@aws-sdk/client-opensearch": "3.600.0",
    "@aws-sdk/client-pricing": "^3.774.0",
    "@aws-sdk/client-s3": "3.600.0",
    "@aws-sdk/client-secrets-manager": "3.600.0",
    "@aws-sdk/client-ssm": "3.600.0",
<<<<<<< HEAD
    "@aws-sdk/client-sts": "3.600.0",
    "@aws-sdk/client-wafv2": "^3.769.0",
    "@aws-sdk/credential-provider-node": "3.600.0",
=======
    "@aws-sdk/client-wafv2": "^3.774.0",
>>>>>>> 6644d759
    "@aws-sdk/lib-dynamodb": "3.600.0",
    "@aws-sdk/s3-request-presigner": "3.600.0",
    "@aws-sdk/util-stream": "^3.374.0",
    "@codegenie/serverless-express": "4.16.0",
    "@smithy/signature-v4": "5.0.1",
    "@smithy/types": "^3.7.2",
    "@smithy/util-stream-node": "4.0.2",
    "@types/adm-zip": "0.5.7",
    "@types/aws-lambda": "8.10.141",
    "@types/express": "5.0.0",
    "@types/glob": "^8.1.0",
<<<<<<< HEAD
    "@types/jest": "^29.5.14",
    "@types/js-yaml": "^4.0.9",
=======
>>>>>>> 6644d759
    "@types/mime": "3.0.0",
    "@types/morgan": "1.9.9",
    "@types/node": "^18",
    "@types/supertest": "^6.0.3",
    "@types/uuid": "^10.0.0",
    "@typescript-eslint/eslint-plugin": "^8",
    "@typescript-eslint/parser": "^8",
<<<<<<< HEAD
    "adm-zip": "0.5.16",
=======
    "@vitest/coverage-v8": "^3.0.9",
>>>>>>> 6644d759
    "aws-cdk-lib": "2.177.0",
    "aws-sdk-client-mock": "^4.1.0",
    "aws-sdk-client-mock-vitest": "^6.1.1",
    "axios": "1.7.7",
    "cdk-nag": "2.34.0",
    "cdklabs-projen-project-types": "^0.1.230",
    "cloudform-types": "^7.5.0",
    "commit-and-tag-version": "^12",
    "constructs": "10.0.5",
    "esbuild": "^0.25.1",
    "eslint": "^9",
    "eslint-config-prettier": "^9.1.0",
    "eslint-import-resolver-typescript": "^3.9.1",
    "eslint-plugin-import": "^2.31.0",
    "eslint-plugin-prettier": "^5.2.4",
    "express": "5.0.1",
    "express-async-handler": "1.2.0",
    "glob": "^7.2.3",
    "husky": "^9.1.7",
<<<<<<< HEAD
    "jest": "^29.7.0",
    "jest-junit": "^16",
    "js-yaml": "4.1.0",
    "jsii": "~5.7",
    "jsii-diff": "^1.109.0",
=======
    "jsii": "~5.8",
    "jsii-diff": "^1.110.0",
>>>>>>> 6644d759
    "jsii-docgen": "^10.5.0",
    "jsii-pacmak": "^1.110.0",
    "jsii-rosetta": "^5.8.1",
    "lint-staged": "^15.5.0",
    "mime": "3.0.0",
    "morgan": "1.10.0",
    "prettier": "^3.5.3",
    "projen": "^0.91.11",
    "supertest": "^7.1.0",
    "ts-node": "^10.9.2",
    "typescript": "^5.8.2",
    "uuid": "11.0.3",
    "vitest": "^3.0.9"
  },
  "peerDependencies": {
    "aws-cdk-lib": "^2.177.0",
    "constructs": "^10.0.5"
  },
  "resolutions": {
    "ansi-regex": "^5.0.1",
    "cross-spawn": "^7.0.5",
    "string-width": "^4.2.3",
    "strip-ansi": "^6.0.1",
    "wrap-ansi": "^7.0.0"
  },
  "keywords": [
    "aws",
    "aws-cdk",
    "awscdk",
    "cdk"
  ],
  "engines": {
    "node": ">= 18.12.0"
  },
  "main": "index.js",
  "license": "Apache-2.0",
  "publishConfig": {
    "access": "public"
  },
  "version": "0.0.0",
  "types": "lib/index.d.ts",
  "stability": "experimental",
  "jsii": {
    "outdir": "dist",
    "targets": {
      "java": {
        "package": "io.github.cdklabs.cdk.proserve.lib",
        "maven": {
          "groupId": "io.github.cdklabs",
          "artifactId": "cdk-proserve-lib"
        }
      },
      "python": {
        "distName": "cdklabs.cdk-proserve-lib",
        "module": "cdklabs.cdk_proserve_lib"
      },
      "dotnet": {
        "namespace": "Cdklabs.CdkProserveLib",
        "packageId": "Cdklabs.CdkProserveLib"
      },
      "go": {
        "moduleName": "github.com/cdklabs/cdk-proserve-lib-go"
      }
    },
    "tsc": {
      "outDir": "lib",
      "rootDir": "src"
    }
  },
  "lint-staged": {
    "**/*": [
      "prettier --write --ignore-unknown"
    ]
  },
  "exports": {
    ".": "./index.js",
    "./aspects": "./aspects/index.js",
    "./constructs": "./constructs/index.js",
    "./patterns": "./patterns/index.js",
    "./types": "./types/index.js"
  },
  "files": [
    "API.md",
    "lib/index.js",
    "lib/index.d.ts",
    "lib/aspects/**/*",
    "lib/common/**/*",
    "lib/constructs/**/*",
    "lib/patterns/**/*",
    "lib/types/**/*",
    "lib/tsconfig.tsbuildinfo",
    ".jsii",
    ".jsii.gz"
  ],
  "packageManager": "yarn@1.22.19+sha1.4ba7fc5c6e704fce2066ecbfb0b0d8976fe62447",
  "//": "~~ Generated by projen. To modify, edit .projenrc.ts and run \"npx projen\"."
}<|MERGE_RESOLUTION|>--- conflicted
+++ resolved
@@ -65,13 +65,7 @@
     "@aws-sdk/client-s3": "3.600.0",
     "@aws-sdk/client-secrets-manager": "3.600.0",
     "@aws-sdk/client-ssm": "3.600.0",
-<<<<<<< HEAD
-    "@aws-sdk/client-sts": "3.600.0",
-    "@aws-sdk/client-wafv2": "^3.769.0",
-    "@aws-sdk/credential-provider-node": "3.600.0",
-=======
     "@aws-sdk/client-wafv2": "^3.774.0",
->>>>>>> 6644d759
     "@aws-sdk/lib-dynamodb": "3.600.0",
     "@aws-sdk/s3-request-presigner": "3.600.0",
     "@aws-sdk/util-stream": "^3.374.0",
@@ -83,11 +77,6 @@
     "@types/aws-lambda": "8.10.141",
     "@types/express": "5.0.0",
     "@types/glob": "^8.1.0",
-<<<<<<< HEAD
-    "@types/jest": "^29.5.14",
-    "@types/js-yaml": "^4.0.9",
-=======
->>>>>>> 6644d759
     "@types/mime": "3.0.0",
     "@types/morgan": "1.9.9",
     "@types/node": "^18",
@@ -95,11 +84,7 @@
     "@types/uuid": "^10.0.0",
     "@typescript-eslint/eslint-plugin": "^8",
     "@typescript-eslint/parser": "^8",
-<<<<<<< HEAD
-    "adm-zip": "0.5.16",
-=======
     "@vitest/coverage-v8": "^3.0.9",
->>>>>>> 6644d759
     "aws-cdk-lib": "2.177.0",
     "aws-sdk-client-mock": "^4.1.0",
     "aws-sdk-client-mock-vitest": "^6.1.1",
@@ -119,16 +104,8 @@
     "express-async-handler": "1.2.0",
     "glob": "^7.2.3",
     "husky": "^9.1.7",
-<<<<<<< HEAD
-    "jest": "^29.7.0",
-    "jest-junit": "^16",
-    "js-yaml": "4.1.0",
-    "jsii": "~5.7",
-    "jsii-diff": "^1.109.0",
-=======
     "jsii": "~5.8",
     "jsii-diff": "^1.110.0",
->>>>>>> 6644d759
     "jsii-docgen": "^10.5.0",
     "jsii-pacmak": "^1.110.0",
     "jsii-rosetta": "^5.8.1",
