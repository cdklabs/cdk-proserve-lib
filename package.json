--- conflicted
+++ resolved
@@ -109,12 +109,8 @@
     "morgan": "1.10.0",
     "prettier": "^3.5.3",
     "projen": "^0.91.11",
-<<<<<<< HEAD
-    "supertest": "^7.0.0",
-=======
     "supertest": "^7.1.0",
     "ts-jest": "^29.2.6",
->>>>>>> 5965177c
     "ts-node": "^10.9.2",
     "typescript": "^5.8.2",
     "uuid": "11.0.3",
