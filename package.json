--- conflicted
+++ resolved
@@ -64,13 +64,9 @@
     "@aws-sdk/client-s3": "3.600.0",
     "@aws-sdk/client-secrets-manager": "3.600.0",
     "@aws-sdk/client-ssm": "3.600.0",
-<<<<<<< HEAD
     "@aws-sdk/client-sts": "3.600.0",
-    "@aws-sdk/client-wafv2": "^3.758.0",
     "@aws-sdk/credential-provider-node": "3.600.0",
-=======
     "@aws-sdk/client-wafv2": "^3.769.0",
->>>>>>> a6d9f64a
     "@aws-sdk/lib-dynamodb": "3.600.0",
     "@aws-sdk/s3-request-presigner": "3.600.0",
     "@aws-sdk/util-stream": "^3.374.0",
